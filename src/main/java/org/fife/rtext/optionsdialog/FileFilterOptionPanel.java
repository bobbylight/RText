--- conflicted
+++ resolved
@@ -1,418 +1,387 @@
-/*
- * 03/01/2004
- *
- * FileFilterOptionPanel.java - Option panel letting the user configure
- * what extensions get opened with what syntax highlighting scheme.
- * Copyright (C) 2004 Robert Futrell
- * http://fifesoft.com/rtext
- * Licensed under a modified BSD license.
- * See the included license file for details.
- */
-package org.fife.rtext.optionsdialog;
-
-import java.awt.BorderLayout;
-import java.awt.ComponentOrientation;
-import java.awt.Dimension;
-import java.awt.Frame;
-import java.awt.event.ActionEvent;
-import java.awt.event.ActionListener;
-import java.util.ResourceBundle;
-import javax.swing.BorderFactory;
-import javax.swing.Box;
-import javax.swing.JButton;
-import javax.swing.JCheckBox;
-import javax.swing.JComponent;
-import javax.swing.JOptionPane;
-import javax.swing.JPanel;
-import javax.swing.JTable;
-import javax.swing.table.DefaultTableModel;
-
-import org.fife.rtext.AbstractMainView;
-import org.fife.rtext.RText;
-import org.fife.rtext.SyntaxFilters;
-import org.fife.ui.OptionsDialogPanel;
-import org.fife.ui.SelectableLabel;
-import org.fife.ui.UIUtil;
-import org.fife.ui.modifiabletable.*;
-import org.fife.ui.rsyntaxtextarea.SyntaxConstants;
-
-
-/**
- * Option panel letting the user configure what files get opened with what
- * syntax highlighting scheme.
- *
- * @author Robert Futrell
- * @version 0.2
- */
-class FileFilterOptionPanel extends OptionsDialogPanel
-					implements ActionListener, ModifiableTableListener {
-
-	private ModifiableTable filterTable;
-	private FilterTableModel model;
-	private JCheckBox guessTypeCB;
-	private JCheckBox ignoreExtsCB;
-	private RText rtext;
-
-	private static final String DEFAULTS_RESTORED	= "defaultsRestored";
-
-
-	/**
-	 * Constructor.
-	 *
-	 * @param rtext The RText instance.
-	 * @param msg The resource bundle to use.
-	 */
-	public FileFilterOptionPanel(RText rtext, ResourceBundle msg) {
-
-		super(msg.getString("OptFFName"));
-		this.rtext = rtext;
-
-		ComponentOrientation orientation = ComponentOrientation.
-									getOrientation(getLocale());
-
-		setLayout(new BorderLayout());
-		setBorder(UIUtil.getEmpty5Border());
-		JPanel contentPane = new JPanel(new BorderLayout());
-		contentPane.setBorder(
-					new OptionPanelBorder(msg.getString("OptFFLabel")));
-		add(contentPane);
-
-		SelectableLabel desc = new SelectableLabel(msg.getString("OptFFDesc"));
-		JPanel temp = new JPanel(new BorderLayout());
-		temp.setBorder(BorderFactory.createEmptyBorder(0,0,5,0));
-		temp.add(desc, BorderLayout.LINE_START);
-		contentPane.add(temp, BorderLayout.NORTH);
-		model = new FilterTableModel(msg.getString("OptFFCol1"), msg.getString("OptFFCol2"));
-		filterTable = new ModifiableTable(model, ModifiableTable.BOTTOM, ModifiableTable.MODIFY);
-		filterTable.setRowHandler(new FileFilterRowHandler());
-		filterTable.addModifiableTableListener(this);
-		JTable table = filterTable.getTable();
-		table.setPreferredScrollableViewportSize(new Dimension(300,300));
-		contentPane.add(filterTable);
-
-		JPanel bottomPanel = new JPanel(new BorderLayout());
-
-		guessTypeCB = new JCheckBox(msg.getString("GuessContentType"));
-		guessTypeCB.setActionCommand("GuessContentType");
-		guessTypeCB.addActionListener(this);
-
-		ignoreExtsCB = new JCheckBox(msg.getString("IgnoreTheseExtensions"));
-		ignoreExtsCB.setActionCommand("IgnoreTheseExtensions");
-		ignoreExtsCB.addActionListener(this);
-
-		Box box = Box.createVerticalBox();
-		addLeftAligned(box, guessTypeCB);
-		addLeftAligned(box, ignoreExtsCB);
-		box.add(Box.createVerticalStrut(5)); // Distance from "Restore Defaults"
-//		box.add(Box.createVerticalGlue());
-		bottomPanel.add(box, BorderLayout.NORTH);
-		
-		JButton rdButton = new JButton(msg.getString("RestoreDefaults"));
-		rdButton.setActionCommand("RestoreDefaults");
-		rdButton.addActionListener(this);
-		temp = new JPanel(new BorderLayout());
-		temp.setBorder(BorderFactory.createEmptyBorder(5,0,0,0));
-		temp.add(rdButton, BorderLayout.LINE_START);
-		bottomPanel.add(temp, BorderLayout.SOUTH);
-
-		add(bottomPanel, BorderLayout.SOUTH);
-		applyComponentOrientation(orientation);
-
-	}
-
-
-	/**
-	 * Listens for actions in this panel.
-	 */
-	@Override
-	public void actionPerformed(ActionEvent e) {
-
-		String command = e.getActionCommand();
-
-		if ("RestoreDefaults".equals(command)) {
-			// Empty constructor returns defaults.
-			SyntaxFilters defaultFilters = new SyntaxFilters();
-			boolean changed = setSyntaxFilters(defaultFilters);
-			if (changed ||
-					!guessTypeCB.isSelected() ||
-					!ignoreExtsCB.isSelected()) {
-				guessTypeCB.setSelected(true);
-				ignoreExtsCB.setSelected(true);
-				hasUnsavedChanges = true;
-				firePropertyChange(DEFAULTS_RESTORED,
-								Boolean.FALSE,Boolean.TRUE);
-			}
-		}
-
-		else if ("GuessContentType".equals(command)) {
-			hasUnsavedChanges = true;
-			firePropertyChange(DEFAULTS_RESTORED, false, true);
-		}
-
-		else if ("IgnoreTheseExtensions".equals(command)) {
-			hasUnsavedChanges = true;
-			firePropertyChange(DEFAULTS_RESTORED, false, true);
-		}
-
-	}
-
-
-	/**
-	 * Applies the settings entered into this dialog on the specified
-	 * application.
-	 *
-	 * @param owner The application.
-	 */
-	@Override
-	protected void doApplyImpl(Frame owner) {
-		RText rtext = (RText)owner;
-		AbstractMainView mainView = rtext.getMainView();
-		mainView.setSyntaxFilters(getSyntaxFilters());
-		mainView.setGuessFileContentType(guessTypeCB.isSelected());
-		mainView.setIgnoreBackupExtensions(ignoreExtsCB.isSelected());
-	}
-
-
-	/**
-	 * {@inheritDoc}
-	 */
-	@Override
-	protected OptionsPanelCheckResult ensureValidInputsImpl() {
-
-		// Make sure each filter value in the table is valid.
-		int rowCount = model.getRowCount();
-		for (int i=0; i<rowCount; i++) {
-			String filters = (String)model.getValueAt(i, 1);
-			if (SyntaxFilters.isValidFileFilterString(filters)==false) {
-				String temp = rtext.getString("InvalidFFString", filters);
-				return new OptionsPanelCheckResult(this, filterTable, temp);
-			}
-		}
-
-		// Otherwise, the input was okay.
-		return null;
-
-	}
-
-
-	/**
-	 * Returns the syntax file filters accepted by the user.
-	 *
-	 * @return The syntax file filters.
-	 */
-	public SyntaxFilters getSyntaxFilters() {
-		SyntaxFilters filters = new SyntaxFilters();
-		for (int i=0; i<model.styles.length; i++) {
-			filters.setFiltersForSyntaxStyle(model.styles[i],
-									(String)model.getValueAt(i,1));
-		}
-		return filters;
-	}
-
-
-	/**
-	 * Returns the <code>JComponent</code> at the "top" of this Options
-	 * panel.  This is the component that will receive focus if the user
-	 * switches to this Options panel in the Options dialog.  As an added
-	 * bonus, if this component is a <code>JTextComponent</code>, its
-	 * text is selected for easy changing.
-	 */
-	@Override
-	public JComponent getTopJComponent() {
-		return filterTable;
-	}
-
-
-	/**
-	 * Called whenever the extension/color mapping table is changed.
-	 *
-	 * @param e An event describing the change.
-	 */
-	@Override
-	public void modifiableTableChanged(ModifiableTableChangeEvent e) {
-		hasUnsavedChanges = true;
-		firePropertyChange("fileFilterChanged", null,
-						new Integer(e.getRow()));
-	}
-
-
-	/**
-	 * Sets the syntax filters displayed for each file type.
-	 *
-	 * @param syntaxFilters the filters for each type.
-	 * @return Whether any of the values actually changed.
-	 * @see SyntaxFilters
-	 */
-	public boolean setSyntaxFilters(SyntaxFilters syntaxFilters) {
-
-		String filterString;
-		boolean changed = false;
-
-		for (int i=0; i<model.styles.length; i++) {
-			String style = model.styles[i];
-			filterString = syntaxFilters.getFilterString(style);
-			String old = (String)model.getValueAt(i, 1);
-			if (!filterString.equals(old)) {
-				model.setValueAt(filterString, i,1);
-				changed = true;
-			}
-		}
-
-		return changed;
-
-	}
-
-
-	/**
-	 * Sets the values displayed by this panel to reflect those in the
-	 * application.  Child panels are not handled.
-	 *
-	 * @param owner The parent application.
-	 * @see #setValues(Frame)
-	 */
-	@Override
-	protected void setValuesImpl(Frame owner) {
-		RText rtext = (RText)owner;
-		AbstractMainView mainView = rtext.getMainView();
-		setSyntaxFilters(mainView.getSyntaxFilters());
-		guessTypeCB.setSelected(mainView.getGuessFileContentType());
-		ignoreExtsCB.setSelected(mainView.getIgnoreBackupExtensions());
-	}
-
-
-	/**
-	 * Table data for the "File filter" table.
-	 */
-	static class FilterTableModel extends DefaultTableModel
-							implements SyntaxConstants {
-
-		public String[] columnNames;
-		public String[] styles;
-
-		public FilterTableModel(String fileTypeHeader, String filterHeader) {
-			super(new Object[] { fileTypeHeader, filterHeader }, 0);
-			styles = new String[43];
-			addRow(new Object[] { "ActionScript",		null }); styles[0]  = SYNTAX_STYLE_ACTIONSCRIPT;
-			addRow(new Object[] { "Assembler (x86)",	null }); styles[1]  = SYNTAX_STYLE_ASSEMBLER_X86;
-			addRow(new Object[] { "BBCode",				null }); styles[2]  = SYNTAX_STYLE_BBCODE;
-			addRow(new Object[] { "C",					null }); styles[3]  = SYNTAX_STYLE_C;
-			addRow(new Object[] { "C++",				null }); styles[4]  = SYNTAX_STYLE_CPLUSPLUS;
-			addRow(new Object[] { "C#",					null }); styles[5]  = SYNTAX_STYLE_CSHARP;
-			addRow(new Object[] { "Clojure",			null }); styles[6]  = SYNTAX_STYLE_CLOJURE;
-			addRow(new Object[] { "CSS",				null }); styles[7]  = SYNTAX_STYLE_CSS;
-			addRow(new Object[] { "D",					null }); styles[8]  = SYNTAX_STYLE_D;
-			addRow(new Object[] { "Delphi",				null }); styles[9]  = SYNTAX_STYLE_DELPHI;
-			addRow(new Object[] { "DTD",				null }); styles[10] = SYNTAX_STYLE_DTD;
-			addRow(new Object[] { "Flex",				null }); styles[11] = SYNTAX_STYLE_MXML;
-			addRow(new Object[] { "Fortran",			null }); styles[12] = SYNTAX_STYLE_FORTRAN;
-			addRow(new Object[] { "Groovy",				null }); styles[13] = SYNTAX_STYLE_GROOVY;
-<<<<<<< HEAD
-			addRow(new Object[] { "Hosts",				null }); styles[14] = SYNTAX_STYLE_HOSTS;
-			addRow(new Object[] { "htaccess",			null }); styles[15] = SYNTAX_STYLE_HTACCESS;
-			addRow(new Object[] { "HTML",				null }); styles[16] = SYNTAX_STYLE_HTML;
-			addRow(new Object[] { "INI",				null }); styles[17] = SYNTAX_STYLE_INI;
-			addRow(new Object[] { "Java",				null }); styles[18] = SYNTAX_STYLE_JAVA;
-			addRow(new Object[] { "JavaScript",			null }); styles[19] = SYNTAX_STYLE_JAVASCRIPT;
-			addRow(new Object[] { "JSP",				null }); styles[20] = SYNTAX_STYLE_JSP;
-			addRow(new Object[] { "JSON",				null }); styles[21] = SYNTAX_STYLE_JSON;
-			addRow(new Object[] { "JSON with comments",	null }); styles[22] = SYNTAX_STYLE_JSON_WITH_COMMENTS;
-			addRow(new Object[] { "LaTeX",				null }); styles[23] = SYNTAX_STYLE_LATEX;
-			addRow(new Object[] { "Less",				null }); styles[24] = SYNTAX_STYLE_LESS;
-			addRow(new Object[] { "Lisp",				null }); styles[25] = SYNTAX_STYLE_LISP;
-			addRow(new Object[] { "Lua",				null }); styles[26] = SYNTAX_STYLE_LUA;
-			addRow(new Object[] { "Make",				null }); styles[27] = SYNTAX_STYLE_MAKEFILE;
-			addRow(new Object[] { "NSIS",				null }); styles[28] = SYNTAX_STYLE_NSIS;
-			addRow(new Object[] { "Perl",				null }); styles[29] = SYNTAX_STYLE_PERL;
-			addRow(new Object[] { "PHP",				null }); styles[30] = SYNTAX_STYLE_PHP;
-			addRow(new Object[] { "Properties files",	null }); styles[31] = SYNTAX_STYLE_PROPERTIES_FILE;
-			addRow(new Object[] { "Python",				null }); styles[32] = SYNTAX_STYLE_PYTHON;
-			addRow(new Object[] { "Ruby",				null }); styles[33] = SYNTAX_STYLE_RUBY;
-			addRow(new Object[] { "SAS",				null }); styles[34] = SYNTAX_STYLE_SAS;
-			addRow(new Object[] { "Scala",				null }); styles[35] = SYNTAX_STYLE_SCALA;
-			addRow(new Object[] { "SQL",				null }); styles[36] = SYNTAX_STYLE_SQL;
-			addRow(new Object[] { "Tcl",				null }); styles[37] = SYNTAX_STYLE_TCL;
-			addRow(new Object[] { "TypeScript",			null }); styles[38] = SYNTAX_STYLE_TYPESCRIPT;
-			addRow(new Object[] { "UNIX shell scripts",	null }); styles[39] = SYNTAX_STYLE_UNIX_SHELL;
-			addRow(new Object[] { "Visual Basic",       null }); styles[40] = SYNTAX_STYLE_VISUAL_BASIC;
-			addRow(new Object[] { "Windows Batch",		null }); styles[41] = SYNTAX_STYLE_WINDOWS_BATCH;
-			addRow(new Object[] { "XML",				null }); styles[42] = SYNTAX_STYLE_XML;
-=======
-			addRow(new Object[] { "htaccess",			null }); styles[14] = SYNTAX_STYLE_HTACCESS;
-			addRow(new Object[] { "HTML",				null }); styles[15] = SYNTAX_STYLE_HTML;
-			addRow(new Object[] { "INI",				null }); styles[16] = SYNTAX_STYLE_INI;
-			addRow(new Object[] { "Java",				null }); styles[17] = SYNTAX_STYLE_JAVA;
-			addRow(new Object[] { "JavaScript",			null }); styles[18] = SYNTAX_STYLE_JAVASCRIPT;
-			addRow(new Object[] { "JSP",				null }); styles[19] = SYNTAX_STYLE_JSP;
-			addRow(new Object[] { "JSON",				null }); styles[20] = SYNTAX_STYLE_JSON;
-			addRow(new Object[] { "JSON with comments",	null }); styles[21] = SYNTAX_STYLE_JSON_WITH_COMMENTS;
-			addRow(new Object[] { "LaTeX",				null }); styles[22] = SYNTAX_STYLE_LATEX;
-			addRow(new Object[] { "Less",				null }); styles[23] = SYNTAX_STYLE_LESS;
-			addRow(new Object[] { "Lisp",				null }); styles[24] = SYNTAX_STYLE_LISP;
-			addRow(new Object[] { "Lua",				null }); styles[25] = SYNTAX_STYLE_LUA;
-			addRow(new Object[] { "Make",				null }); styles[26] = SYNTAX_STYLE_MAKEFILE;
-			addRow(new Object[] { "NSIS",				null }); styles[27] = SYNTAX_STYLE_NSIS;
-			addRow(new Object[] { "Perl",				null }); styles[28] = SYNTAX_STYLE_PERL;
-			addRow(new Object[] { "PHP",				null }); styles[29] = SYNTAX_STYLE_PHP;
-			addRow(new Object[] { "Properties files",	null }); styles[30] = SYNTAX_STYLE_PROPERTIES_FILE;
-			addRow(new Object[] { "Python",				null }); styles[31] = SYNTAX_STYLE_PYTHON;
-			addRow(new Object[] { "Ruby",				null }); styles[32] = SYNTAX_STYLE_RUBY;
-			addRow(new Object[] { "SAS",				null }); styles[33] = SYNTAX_STYLE_SAS;
-			addRow(new Object[] { "Scala",				null }); styles[34] = SYNTAX_STYLE_SCALA;
-			addRow(new Object[] { "SQL",				null }); styles[35] = SYNTAX_STYLE_SQL;
-			addRow(new Object[] { "Tcl",				null }); styles[36] = SYNTAX_STYLE_TCL;
-			addRow(new Object[] { "TypeScript",			null }); styles[37] = SYNTAX_STYLE_TYPESCRIPT;
-			addRow(new Object[] { "UNIX shell scripts",	null }); styles[38] = SYNTAX_STYLE_UNIX_SHELL;
-			addRow(new Object[] { "Visual Basic",       null }); styles[39] = SYNTAX_STYLE_VISUAL_BASIC;
-			addRow(new Object[] { "Windows Batch",		null }); styles[40] = SYNTAX_STYLE_WINDOWS_BATCH;
-			addRow(new Object[] { "XML",				null }); styles[41] = SYNTAX_STYLE_XML;
-			addRow(new Object[] { "YAML",				null }); styles[42] = SYNTAX_STYLE_YAML;
->>>>>>> 8ab2771d
-		
-		}
-
-	}
-
-
-	/**
-	 * Handles the addition, removal, and modifying of rows in
-	 * the file filter table.
-	 */
-	private class FileFilterRowHandler extends AbstractRowHandler {
-
-		@Override
-		public Object[] getNewRowInfo(Object[] oldData) {
-			String oldValue = (String)oldData[1];
-			String filterType = (String)oldData[0];
-			String input;
-			while (true) {
-				String prompt = rtext.getString("FileFilterPrompt", filterType);
-				input = JOptionPane.showInputDialog(
-					FileFilterOptionPanel.this, prompt, oldValue);
-				if (input!=null) {
-					if (!SyntaxFilters.isValidFileFilterString(input)) {
-						String temp = rtext.getString("InvalidFFString",
-												input);
-						JOptionPane.showMessageDialog(
-									FileFilterOptionPanel.this, temp,
-									rtext.getString("ErrorDialogTitle"),
-									JOptionPane.ERROR_MESSAGE);
-						continue;
-					}
-				}
-				break;
-			} // End of while (true).
-			if (input!=null) {
-				return new Object[] { oldData[0], input };
-			}
-			return null;
-		}
-
-		@Override
-		public boolean canRemoveRow(int row) {
-			return false; // Can modify any row, but not remove any
-		}
-
-	}
-
-
+/*
+ * 03/01/2004
+ *
+ * FileFilterOptionPanel.java - Option panel letting the user configure
+ * what extensions get opened with what syntax highlighting scheme.
+ * Copyright (C) 2004 Robert Futrell
+ * http://fifesoft.com/rtext
+ * Licensed under a modified BSD license.
+ * See the included license file for details.
+ */
+package org.fife.rtext.optionsdialog;
+
+import java.awt.BorderLayout;
+import java.awt.ComponentOrientation;
+import java.awt.Dimension;
+import java.awt.Frame;
+import java.awt.event.ActionEvent;
+import java.awt.event.ActionListener;
+import java.util.ResourceBundle;
+import javax.swing.BorderFactory;
+import javax.swing.Box;
+import javax.swing.JButton;
+import javax.swing.JCheckBox;
+import javax.swing.JComponent;
+import javax.swing.JOptionPane;
+import javax.swing.JPanel;
+import javax.swing.JTable;
+import javax.swing.table.DefaultTableModel;
+
+import org.fife.rtext.AbstractMainView;
+import org.fife.rtext.RText;
+import org.fife.rtext.SyntaxFilters;
+import org.fife.ui.OptionsDialogPanel;
+import org.fife.ui.SelectableLabel;
+import org.fife.ui.UIUtil;
+import org.fife.ui.modifiabletable.*;
+import org.fife.ui.rsyntaxtextarea.SyntaxConstants;
+
+
+/**
+ * Option panel letting the user configure what files get opened with what
+ * syntax highlighting scheme.
+ *
+ * @author Robert Futrell
+ * @version 0.2
+ */
+class FileFilterOptionPanel extends OptionsDialogPanel
+					implements ActionListener, ModifiableTableListener {
+
+	private ModifiableTable filterTable;
+	private FilterTableModel model;
+	private JCheckBox guessTypeCB;
+	private JCheckBox ignoreExtsCB;
+	private RText rtext;
+
+	private static final String DEFAULTS_RESTORED	= "defaultsRestored";
+
+
+	/**
+	 * Constructor.
+	 *
+	 * @param rtext The RText instance.
+	 * @param msg The resource bundle to use.
+	 */
+	public FileFilterOptionPanel(RText rtext, ResourceBundle msg) {
+
+		super(msg.getString("OptFFName"));
+		this.rtext = rtext;
+
+		ComponentOrientation orientation = ComponentOrientation.
+									getOrientation(getLocale());
+
+		setLayout(new BorderLayout());
+		setBorder(UIUtil.getEmpty5Border());
+		JPanel contentPane = new JPanel(new BorderLayout());
+		contentPane.setBorder(
+					new OptionPanelBorder(msg.getString("OptFFLabel")));
+		add(contentPane);
+
+		SelectableLabel desc = new SelectableLabel(msg.getString("OptFFDesc"));
+		JPanel temp = new JPanel(new BorderLayout());
+		temp.setBorder(BorderFactory.createEmptyBorder(0,0,5,0));
+		temp.add(desc, BorderLayout.LINE_START);
+		contentPane.add(temp, BorderLayout.NORTH);
+		model = new FilterTableModel(msg.getString("OptFFCol1"), msg.getString("OptFFCol2"));
+		filterTable = new ModifiableTable(model, ModifiableTable.BOTTOM, ModifiableTable.MODIFY);
+		filterTable.setRowHandler(new FileFilterRowHandler());
+		filterTable.addModifiableTableListener(this);
+		JTable table = filterTable.getTable();
+		table.setPreferredScrollableViewportSize(new Dimension(300,300));
+		contentPane.add(filterTable);
+
+		JPanel bottomPanel = new JPanel(new BorderLayout());
+
+		guessTypeCB = new JCheckBox(msg.getString("GuessContentType"));
+		guessTypeCB.setActionCommand("GuessContentType");
+		guessTypeCB.addActionListener(this);
+
+		ignoreExtsCB = new JCheckBox(msg.getString("IgnoreTheseExtensions"));
+		ignoreExtsCB.setActionCommand("IgnoreTheseExtensions");
+		ignoreExtsCB.addActionListener(this);
+
+		Box box = Box.createVerticalBox();
+		addLeftAligned(box, guessTypeCB);
+		addLeftAligned(box, ignoreExtsCB);
+		box.add(Box.createVerticalStrut(5)); // Distance from "Restore Defaults"
+//		box.add(Box.createVerticalGlue());
+		bottomPanel.add(box, BorderLayout.NORTH);
+		
+		JButton rdButton = new JButton(msg.getString("RestoreDefaults"));
+		rdButton.setActionCommand("RestoreDefaults");
+		rdButton.addActionListener(this);
+		temp = new JPanel(new BorderLayout());
+		temp.setBorder(BorderFactory.createEmptyBorder(5,0,0,0));
+		temp.add(rdButton, BorderLayout.LINE_START);
+		bottomPanel.add(temp, BorderLayout.SOUTH);
+
+		add(bottomPanel, BorderLayout.SOUTH);
+		applyComponentOrientation(orientation);
+
+	}
+
+
+	/**
+	 * Listens for actions in this panel.
+	 */
+	@Override
+	public void actionPerformed(ActionEvent e) {
+
+		String command = e.getActionCommand();
+
+		if ("RestoreDefaults".equals(command)) {
+			// Empty constructor returns defaults.
+			SyntaxFilters defaultFilters = new SyntaxFilters();
+			boolean changed = setSyntaxFilters(defaultFilters);
+			if (changed ||
+					!guessTypeCB.isSelected() ||
+					!ignoreExtsCB.isSelected()) {
+				guessTypeCB.setSelected(true);
+				ignoreExtsCB.setSelected(true);
+				hasUnsavedChanges = true;
+				firePropertyChange(DEFAULTS_RESTORED,
+								Boolean.FALSE,Boolean.TRUE);
+			}
+		}
+
+		else if ("GuessContentType".equals(command)) {
+			hasUnsavedChanges = true;
+			firePropertyChange(DEFAULTS_RESTORED, false, true);
+		}
+
+		else if ("IgnoreTheseExtensions".equals(command)) {
+			hasUnsavedChanges = true;
+			firePropertyChange(DEFAULTS_RESTORED, false, true);
+		}
+
+	}
+
+
+	/**
+	 * Applies the settings entered into this dialog on the specified
+	 * application.
+	 *
+	 * @param owner The application.
+	 */
+	@Override
+	protected void doApplyImpl(Frame owner) {
+		RText rtext = (RText)owner;
+		AbstractMainView mainView = rtext.getMainView();
+		mainView.setSyntaxFilters(getSyntaxFilters());
+		mainView.setGuessFileContentType(guessTypeCB.isSelected());
+		mainView.setIgnoreBackupExtensions(ignoreExtsCB.isSelected());
+	}
+
+
+	/**
+	 * {@inheritDoc}
+	 */
+	@Override
+	protected OptionsPanelCheckResult ensureValidInputsImpl() {
+
+		// Make sure each filter value in the table is valid.
+		int rowCount = model.getRowCount();
+		for (int i=0; i<rowCount; i++) {
+			String filters = (String)model.getValueAt(i, 1);
+			if (SyntaxFilters.isValidFileFilterString(filters)==false) {
+				String temp = rtext.getString("InvalidFFString", filters);
+				return new OptionsPanelCheckResult(this, filterTable, temp);
+			}
+		}
+
+		// Otherwise, the input was okay.
+		return null;
+
+	}
+
+
+	/**
+	 * Returns the syntax file filters accepted by the user.
+	 *
+	 * @return The syntax file filters.
+	 */
+	public SyntaxFilters getSyntaxFilters() {
+		SyntaxFilters filters = new SyntaxFilters();
+		for (int i=0; i<model.styles.length; i++) {
+			filters.setFiltersForSyntaxStyle(model.styles[i],
+									(String)model.getValueAt(i,1));
+		}
+		return filters;
+	}
+
+
+	/**
+	 * Returns the <code>JComponent</code> at the "top" of this Options
+	 * panel.  This is the component that will receive focus if the user
+	 * switches to this Options panel in the Options dialog.  As an added
+	 * bonus, if this component is a <code>JTextComponent</code>, its
+	 * text is selected for easy changing.
+	 */
+	@Override
+	public JComponent getTopJComponent() {
+		return filterTable;
+	}
+
+
+	/**
+	 * Called whenever the extension/color mapping table is changed.
+	 *
+	 * @param e An event describing the change.
+	 */
+	@Override
+	public void modifiableTableChanged(ModifiableTableChangeEvent e) {
+		hasUnsavedChanges = true;
+		firePropertyChange("fileFilterChanged", null,
+						new Integer(e.getRow()));
+	}
+
+
+	/**
+	 * Sets the syntax filters displayed for each file type.
+	 *
+	 * @param syntaxFilters the filters for each type.
+	 * @return Whether any of the values actually changed.
+	 * @see SyntaxFilters
+	 */
+	public boolean setSyntaxFilters(SyntaxFilters syntaxFilters) {
+
+		String filterString;
+		boolean changed = false;
+
+		for (int i=0; i<model.styles.length; i++) {
+			String style = model.styles[i];
+			filterString = syntaxFilters.getFilterString(style);
+			String old = (String)model.getValueAt(i, 1);
+			if (!filterString.equals(old)) {
+				model.setValueAt(filterString, i,1);
+				changed = true;
+			}
+		}
+
+		return changed;
+
+	}
+
+
+	/**
+	 * Sets the values displayed by this panel to reflect those in the
+	 * application.  Child panels are not handled.
+	 *
+	 * @param owner The parent application.
+	 * @see #setValues(Frame)
+	 */
+	@Override
+	protected void setValuesImpl(Frame owner) {
+		RText rtext = (RText)owner;
+		AbstractMainView mainView = rtext.getMainView();
+		setSyntaxFilters(mainView.getSyntaxFilters());
+		guessTypeCB.setSelected(mainView.getGuessFileContentType());
+		ignoreExtsCB.setSelected(mainView.getIgnoreBackupExtensions());
+	}
+
+
+	/**
+	 * Table data for the "File filter" table.
+	 */
+	static class FilterTableModel extends DefaultTableModel
+							implements SyntaxConstants {
+
+		public String[] columnNames;
+		public String[] styles;
+
+		public FilterTableModel(String fileTypeHeader, String filterHeader) {
+			super(new Object[] { fileTypeHeader, filterHeader }, 0);
+			styles = new String[44];
+			addRow(new Object[] { "ActionScript",		null }); styles[0]  = SYNTAX_STYLE_ACTIONSCRIPT;
+			addRow(new Object[] { "Assembler (x86)",	null }); styles[1]  = SYNTAX_STYLE_ASSEMBLER_X86;
+			addRow(new Object[] { "BBCode",				null }); styles[2]  = SYNTAX_STYLE_BBCODE;
+			addRow(new Object[] { "C",					null }); styles[3]  = SYNTAX_STYLE_C;
+			addRow(new Object[] { "C++",				null }); styles[4]  = SYNTAX_STYLE_CPLUSPLUS;
+			addRow(new Object[] { "C#",					null }); styles[5]  = SYNTAX_STYLE_CSHARP;
+			addRow(new Object[] { "Clojure",			null }); styles[6]  = SYNTAX_STYLE_CLOJURE;
+			addRow(new Object[] { "CSS",				null }); styles[7]  = SYNTAX_STYLE_CSS;
+			addRow(new Object[] { "D",					null }); styles[8]  = SYNTAX_STYLE_D;
+			addRow(new Object[] { "Delphi",				null }); styles[9]  = SYNTAX_STYLE_DELPHI;
+			addRow(new Object[] { "DTD",				null }); styles[10] = SYNTAX_STYLE_DTD;
+			addRow(new Object[] { "Flex",				null }); styles[11] = SYNTAX_STYLE_MXML;
+			addRow(new Object[] { "Fortran",			null }); styles[12] = SYNTAX_STYLE_FORTRAN;
+			addRow(new Object[] { "Groovy",				null }); styles[13] = SYNTAX_STYLE_GROOVY;
+			addRow(new Object[] { "Hosts",				null }); styles[14] = SYNTAX_STYLE_HOSTS;
+			addRow(new Object[] { "htaccess",			null }); styles[15] = SYNTAX_STYLE_HTACCESS;
+			addRow(new Object[] { "HTML",				null }); styles[16] = SYNTAX_STYLE_HTML;
+			addRow(new Object[] { "INI",				null }); styles[17] = SYNTAX_STYLE_INI;
+			addRow(new Object[] { "Java",				null }); styles[18] = SYNTAX_STYLE_JAVA;
+			addRow(new Object[] { "JavaScript",			null }); styles[19] = SYNTAX_STYLE_JAVASCRIPT;
+			addRow(new Object[] { "JSP",				null }); styles[20] = SYNTAX_STYLE_JSP;
+			addRow(new Object[] { "JSON",				null }); styles[21] = SYNTAX_STYLE_JSON;
+			addRow(new Object[] { "JSON with comments",	null }); styles[22] = SYNTAX_STYLE_JSON_WITH_COMMENTS;
+			addRow(new Object[] { "LaTeX",				null }); styles[23] = SYNTAX_STYLE_LATEX;
+			addRow(new Object[] { "Less",				null }); styles[24] = SYNTAX_STYLE_LESS;
+			addRow(new Object[] { "Lisp",				null }); styles[25] = SYNTAX_STYLE_LISP;
+			addRow(new Object[] { "Lua",				null }); styles[26] = SYNTAX_STYLE_LUA;
+			addRow(new Object[] { "Make",				null }); styles[27] = SYNTAX_STYLE_MAKEFILE;
+			addRow(new Object[] { "NSIS",				null }); styles[28] = SYNTAX_STYLE_NSIS;
+			addRow(new Object[] { "Perl",				null }); styles[29] = SYNTAX_STYLE_PERL;
+			addRow(new Object[] { "PHP",				null }); styles[30] = SYNTAX_STYLE_PHP;
+			addRow(new Object[] { "Properties files",	null }); styles[31] = SYNTAX_STYLE_PROPERTIES_FILE;
+			addRow(new Object[] { "Python",				null }); styles[32] = SYNTAX_STYLE_PYTHON;
+			addRow(new Object[] { "Ruby",				null }); styles[33] = SYNTAX_STYLE_RUBY;
+			addRow(new Object[] { "SAS",				null }); styles[34] = SYNTAX_STYLE_SAS;
+			addRow(new Object[] { "Scala",				null }); styles[35] = SYNTAX_STYLE_SCALA;
+			addRow(new Object[] { "SQL",				null }); styles[36] = SYNTAX_STYLE_SQL;
+			addRow(new Object[] { "Tcl",				null }); styles[37] = SYNTAX_STYLE_TCL;
+			addRow(new Object[] { "TypeScript",			null }); styles[38] = SYNTAX_STYLE_TYPESCRIPT;
+			addRow(new Object[] { "UNIX shell scripts",	null }); styles[39] = SYNTAX_STYLE_UNIX_SHELL;
+			addRow(new Object[] { "Visual Basic",       null }); styles[40] = SYNTAX_STYLE_VISUAL_BASIC;
+			addRow(new Object[] { "Windows Batch",		null }); styles[41] = SYNTAX_STYLE_WINDOWS_BATCH;
+			addRow(new Object[] { "XML",				null }); styles[42] = SYNTAX_STYLE_XML;
+			addRow(new Object[] { "YAML",				null }); styles[43] = SYNTAX_STYLE_YAML;
+		
+		}
+
+	}
+
+
+	/**
+	 * Handles the addition, removal, and modifying of rows in
+	 * the file filter table.
+	 */
+	private class FileFilterRowHandler extends AbstractRowHandler {
+
+		@Override
+		public Object[] getNewRowInfo(Object[] oldData) {
+			String oldValue = (String)oldData[1];
+			String filterType = (String)oldData[0];
+			String input;
+			while (true) {
+				String prompt = rtext.getString("FileFilterPrompt", filterType);
+				input = JOptionPane.showInputDialog(
+					FileFilterOptionPanel.this, prompt, oldValue);
+				if (input!=null) {
+					if (!SyntaxFilters.isValidFileFilterString(input)) {
+						String temp = rtext.getString("InvalidFFString",
+												input);
+						JOptionPane.showMessageDialog(
+									FileFilterOptionPanel.this, temp,
+									rtext.getString("ErrorDialogTitle"),
+									JOptionPane.ERROR_MESSAGE);
+						continue;
+					}
+				}
+				break;
+			} // End of while (true).
+			if (input!=null) {
+				return new Object[] { oldData[0], input };
+			}
+			return null;
+		}
+
+		@Override
+		public boolean canRemoveRow(int row) {
+			return false; // Can modify any row, but not remove any
+		}
+
+	}
+
+
 }